--- conflicted
+++ resolved
@@ -928,14 +928,10 @@
         path: /var/lib/grafana/dashboards
         homeDashboardId: linkerd-top-line
 
-<<<<<<< HEAD
-### Proxy Injector Deployment ###
-=======
 ---
 ###
 ### Proxy Injector
 ###
->>>>>>> b3cab724
 ---
 apiVersion: apps/v1
 kind: Deployment
